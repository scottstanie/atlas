--- conflicted
+++ resolved
@@ -9,11 +9,7 @@
 from typing import Optional, Pattern, Sequence, Union
 
 import h5py
-<<<<<<< HEAD
-from shapely import geometry, intersection_all, union_all, wkt
-=======
 from shapely import geometry, ops, wkt
->>>>>>> ec3a5fc4
 
 from dolphin import io
 from dolphin._log import get_log
@@ -215,28 +211,7 @@
     if len(polygons) == 0:
         raise ValueError("No polygons found in the given file list.")
     # Union all the polygons
-<<<<<<< HEAD
-    return union_all(polygons)
-
-
-def _get_intersection_polygon(
-    opera_file_list: Sequence[Filename], buffer_degrees: float = 0.0
-) -> geometry.Polygon:
-    """Get the union of the bounding polygons of the given files.
-
-    Parameters
-    ----------
-    opera_file_list : list[Filename]
-        list of COMPASS SLC filenames.
-    buffer_degrees : float, optional
-        Buffer the polygons by this many degrees, by default 0.0
-    """
-    return intersection_all(
-        [get_cslc_polygon(f, buffer_degrees) for f in opera_file_list]
-    )
-=======
     return ops.union_all(polygons)
->>>>>>> ec3a5fc4
 
 
 def make_nodata_mask(
