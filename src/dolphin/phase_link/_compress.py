--- conflicted
+++ resolved
@@ -7,14 +7,10 @@
 
 
 def compress(
-<<<<<<< HEAD
     slc_stack: ArrayLike,
     pl_cpx_phase: ArrayLike,
     slc_mean: ArrayLike | None = None,
     reference_idx: int | None = None,
-=======
-    slc_stack: ArrayLike, pl_cpx_phase: ArrayLike, slc_mean: ArrayLike | None = None
->>>>>>> e80ce406
 ):
     """Compress the stack of SLC data using the estimated phase.
 
@@ -28,13 +24,10 @@
     slc_mean : ArrayLike, optional
         The mean SLC magnitude, shape (rows, cols), to use as output pixel magnitudes.
         If None, the mean is computed from the input SLC stack.
-<<<<<<< HEAD
     reference_idx : int, optional
         If provided, the `pl_cpx_phase` will be re-referenced to `reference_idx` before
         performing the dot product.
         Default is `None`, which keeps `pl_cpx_phase` as provided.
-=======
->>>>>>> e80ce406
 
     Returns
     -------
