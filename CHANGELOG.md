# [Unreleased](https://github.com/isce-framework/dolphin/compare/v0.11.0...main)

**Added**
- Added `DatasetWriter` protocol
- Added `RasterWriter` and `BackgroundRasterWriter` implementations of this protocol
- Refactored phase linking
  - Covariance and EVD/MLE use `jax`
  - This combines the implementation of CPU/GPU, and removes the need for usign `pymp`

**Changed**
- Internal module organization, including grouping IO modules into `dolphin.io` subpackage
- Renamed `io.Writer` to `io.GdalWriter` to distinguish from `RasterWriter`

**Dependencies**

Added
- `jax`>=0.4.19
- `numpy`=>1.23 (bump to minimum version that they're still supporting)
- `scipy`>=1.9 (same reason)
<<<<<<< HEAD
=======
- `numba`>=0.54
>>>>>>> 2de180fc

Removed:
- `pymp`

# [v0.11.0](https://github.com/isce-framework/dolphin/compare/v0.10.0...v0.11.0) - 2023-01-24

**Added**
- Added ionospheric correction in `dolphin.atmosphere.ionosphere`
  - Included in `DisplacementWorkflow` if TEC files are provided


# [v0.10.0](https://github.com/isce-framework/dolphin/compare/v0.9.0...v0.10.0) - 2024-01-22

**Added**
- Create `dolphin.unwrap` subpackage to split out unwrapping calls, and post-processing modules.

**Removed**
- the `_dates` module has been removed in favor of using `opera_utils._dates`

**Fixed**
- `stitching.merge_images` will now give consistent sizes for provided bounds when `strides` is given

# [v0.9.0](https://github.com/isce-framework/dolphin/compare/v0.8.0...v0.9.0) - 2024-01-10

**Added**
- `DatasetReader` and `StackReader` protocols for reading in data from different sources
  - `DatasetReader` is for reading in a single dataset, like one raster image.
  - `StackReader` is for reading in a stack of datasets, like a stack of SLCs.
  - Implementations of these have been done for flat binary files (`BinaryReader`), HDF5 files (`HDF5Reader`), and GDAL rasters (`RasterReader`).

**Changed**
- The `VRTStack` no longer has an `.iter_blocks` method
  - This has been replaced with creating an `EagerLoader` directly and passing it to the `reader` argument

**Dependencies**
- Added `rasterio>=1.3`

# [v0.8.0](https://github.com/isce-framework/dolphin/compare/v0.7.0...v0.8.0) - 2024-01-05

**Added**
- Ability to unwrap interferograms with the [`snaphu-py`](https://github.com/isce-framework/snaphu-py) (not a required dependency)
- Added ability to make annual ifgs in `Network`
- Start of tropospheric corection support in `dolphin.atmosphere` using PyAPS and Raider packages
- Expose the unwrap skipping with `dolphin config --no-unwrap`

**Changed**
- The output directory for interferograms is now just "interferograms/" instead of "interferograms/stiched"
  - Even when stitching, the burst-wise interferograms would be in the named phase-linking subfolders.
- Split apart the `dolphin.workflows.stitch_and_unwrap` module into `stitching_bursts` and `unwrapping`
- Switched output filename from `tcorr` to `temporal_coherence` for the temporal coherence of phase linking.
  - Also added the date span to the `temporal_coherence` output name
- The default extension for conncomps is now `.tif`. Use geotiffs instead of ENVI format for connected components.
- Using ruff instead of pydocstyle due to archived repo

# [v0.7.0](https://github.com/isce-framework/dolphin/compare/v0.6.1...v0.7.0) - 2023-11-29

**Added**
- `MiniStackPlanner` and `MiniStackInfo` class which does the planning for how a large stack of SLCs will be processed in batches.
  - Previously this was done at run time in `sequential.py`. We want to separate that out to view the plan in advance/allow us to dispatch the work to multiple machines.
- `CompressedSlcInfo` class added to track the attributes of a compressed SLC file created during the workflow.
  - This has the `reference_date` as an attribute, which allows us to know what the base phase is even without starting from
    the first SLC in the stack (i.e. if we have limited the number of compressed SLCs)
- Added better/more complete metadata to the compressed SLC Geotiff tags, including the phase reference date
  - Before we were relying on the filename convention, which was not enough information
- config: `phase_linking.max_compressed_slcs` to cap the number of compressed SLCs added during large-stack sequential workflows
- `interferogram`: Add ability to specify manual dates for a `Network`/`VRTInterferogram`, which lets us re-interfere the phase-linking results

**Changed**
- Date functions have been moved from `dolphin.utils` to `dolphin._dates`. They are accessible at `dolphin.get_dates`, etc
- `get_dates` now uses `datetime.datetime` instead of `datetime.date`.
  - This is to allow for more flexibility in the date parsing, and to allow for the use of `datetime.date` or `datetime.datetime` in the output filenames.
- `VRTStack` has been moved to `_readers.py`. The minstack planning functions have been removed to focus the class on just reading input GDAL rasters.

**Fixed**
- When starting with Compressed SLCs in the list of input SLCs, the workflows will now recognize them, find the correct reference date, and form all the correct interferograms

**Removed**
- Extra subsetting functions from `VRTStack` have been removed, as they are not used in the workflow and the reimplmenent simple GDAL calls.
- `CPURecorder` and `GPURecorder` have been removed to simplify code. May be moved to separate repo.

# [v0.6.1](https://github.com/isce-framework/dolphin/compare/v0.6.0...v0.6.1) - 2023-11-13

**Removed**
- `dolphin.opera_utils` now lives in the separate package

**Dependencies**
- Added `opera_utils`

# [v0.6.0](https://github.com/isce-framework/dolphin/compare/v0.5.1...v0.6.0) - 2023-11-07

**Added**
- `opera_utils.get_missing_data_options` to parse the full list of SLCs and return possible subsets which have the same dates used for all Burst IDs
- `PsWorkflow` class for running just the PS estimation workflow
- `asv` benchmark setup to measure runtime across versions
- `@atomic_output` decorator for long running write processes, to avoid partially-written output files

**Changed**
- removed `minimum_images` as an argument from `opera_utils.group_by_burst`. Checking for too-few images now must be done by the caller
- `opera_utils.group_by_burst` now matches the official product name more robustly, but still returns the lowered version of the burst ID.
- The `s1_disp` workflow has been renamed to `displacement`, since it is not specific to Sentinel-1.
- The configuration was refactored to enable smaller workflow
  - The `Workflow` config class has been renamed to `DisplacementWorkflow`.
  - A `PsWorkflow` config class has been added for the PS estimation workflow.
  - A `WorkflowBase` encompasses some of the common configuration options.

**Maintenance**
- `ruff` has replaced `isort`/`black`/`flake8` in the pre-commit checks

# [v0.5.1](https://github.com/isce-framework/dolphin/compare/v0.5.0...v0.5.1) - 2023-10-10

**Added**
- `stitch_and_unwrap.run` returns the stitch PS mask

# [v0.5.0](https://github.com/isce-framework/dolphin/compare/v0.4.3...v0.5.0) - 2023-10-09

**Added**
- `CPURecorder` class for fine grained benchmarking of the CPU/memory usage for

**Changed**
- Docker `specfile` now builds with tophu

# [v0.4.3](https://github.com/isce-framework/dolphin/compare/v0.4.2...v0.4.3) - 2023-10-06

**Added**
- Ability to unwrap using isce3's `PHASS`
- `CorrectionOptions` model for specifying the correction options in the `Workflow` config
  - Currently a placeholder for the files which will be used for tropospheric/ionospheric corrections
- Ability to keep relative files in the `Workflow` config
  - This is useful for keeping the relative paths to the SLCs in the config, and then running the workflow from a different directory

**Changed**

- Instead of specifying the unwrapping algorithm in `dolphin unwrap` as `--use-icu`, the option is not `--unwrap-method`
  - This let's us add `--unwrap-method "phass"`, but also future unwrap methods without a `--use-<name>` for every one
- Use `spawn` instead of `fork` for parallel burst multiprocessing
  - This leads to the error `Terminating: fork() called from a process already using GNU OpenMP, this is unsafe.`
    in certain situations, and does not happen with `spawn`. See https://pythonspeed.com/articles/python-multiprocessing/ for more details.



# [0.4.2](https://github.com/isce-framework/dolphin/compare/v0.4.1...v0.4.2) - 2023-10-03

**Added**
- `use_evd` option to force the use of eigenvalue decomposition instead of the EMI phase linking algorithm
- Walkthrough tutorial notebook

**Changed**

- Moved all `OPERA_` variables to a new module `dolphin.opera_utils`.
  - Other OPERA-specific quirks have been moved to the separate `disp-s1` repo,
     but the functions remaining are the ones that seem most broadly useful to `sweets`
     and other users working with burst SLCs.
  - Changed the burst regex to be able to match COMPASS and the official product name
- Removed `WorkflowName` for separating `stack` vs `single`
  - The name didn't really provide benefit, as the real differences cam from other configuration options
- Internals for which functions are called in `sequential.py`
- Docker image now has `tophu` installed

# [0.4.1](https://github.com/isce-framework/dolphin/compare/v0.4.0...v0.4.1) - 2023-09-08

**Dependencies**
- Added back isce3

# [0.4.0](https://github.com/isce-framework/dolphin/compare/v0.3.0...v0.4.0) - 2023-09-07


**Changed**

- Split apart OPERA-specific needs from more general library/workflow functionality
- Removed the final NetCDF product creation
  - Many rasters in the `scratch/` folder are of general interest after running the workflow
  - Changed folder structure so that there's not longer a top-level `scratch/` and `output/` by default
- Changed the required dependencies so the `isce3` unwrapper is optional, as people may wish to implement their own custom parallel unwrapping

**Dependencies**

Dropped:
- h5netcdf
- pillow

Now optional:
- isce3 (for unwrapping)

# [0.3.0](https://github.com/isce-framework/dolphin/compare/v0.2.0...v0.3.0) - 2023-08-23

**Added**

- Save a multilooked version of the PS mask for output inspection

**Changed**

- Pydantic models were upgraded to V2
- Refactored the blockwise IO into `_blocks.py`.
  - The iteration now happens over the output grid for easier dilating/padding when using `strides`
  - New classes with `BlockIndices` and `BlockManager` for easier mangement of the different slices

**Dependencies**

- pydantic >= 2.1

# [0.2.0](https://github.com/isce-framework/dolphin/compare/v0.1.0...v0.2.0) - 2023-07-25

**Added**

- For OPERA CSLC inputs, we now read the nodata polygon and skip loading regions of the SLC stack which are all nodata.
  - This led to a reduction of 30-50% in wrapped phase estimation runtime for each burst stack.
- Sample test data for the `dolphin` package loaded onto Zenodo.
- Adds 3 methods of computing a variable statistically homogeneous pixel (SHP) window when estimating the covariance matrix:
  - Kolmogorov-Smirnov test (KS-test)
  - Generalized likelihood ratio test (GLRT)
  - Kullback-Leibler divergence/distance test (KLD)
  - `"rect"` is also an option for skipping any statistical test and using the full rectangular multilook window
- Also included a script to view the window in an interactive matplotlib figure (matplotlib must be installed separately)
- Added a simple method to check for adjacent-pixel unwrapping errors in `unwrap.compute_phase_diffs`
- Adds a method `utils.get_cpu_count` which returns either `os.cpu_count`, or (if running in a Docker container) the number of CPUs allocated by Docker
- If processing stacks from separate bursts, added option `n_parallel_bursts` to `Workflow` to run in parallel processes.
- Created a script to test the incremental/near-real-time version of phase linking
- Added a new CLI command `dolphin unwrap` to unwrap a single interferogram/a directory of interferograms in parallel.
- Added ability to specify a glob pattern for input CSLC files in the YAML config
- Saves a multilooked PS mask for the default workflow output
- Allows the user to specify a desired bounds for the final stitched result

**Changes**

- Default OPERA dataset is now within `/data`, reflecting the new COMPASS product spec since CalVal
- Passing an existing file to `VRTStack` will no longer error unless `fail_on_overwrite=True`. The default just prints out the overwrite is happening. This prevents multiple runs in the same folder from errorings just for creating a reference to the SLC files.
- The environment variable `NUMBA_NUM_THREADS` is set using the passed in config to prevent numba from using all CPUs during `prange` calls
- The `sequential.py` module uses a different implementation of the sequential estimator to avoid the need for a datum adjustment.
- The scratch directory holding unwrapped interferograms is named `unwrapped` instead of `unwrap`
- Stitching files now can accept downsampled versions and product the correct geo metadata

**Fixed**

- Calculating the nodata mask using the correct input geotransform
- Trims the overlapped region of the phase linking step when iterating in blocks

**Dependencies**

- shapely >= 1.8
- Numba now supports Python 3.11, so we can drop the Python<3.11 version restriction.

Added testing requirements:
- pooch
- pillow>=7.0


# [0.1.0](https://github.com/isce-framework/dolphin/compare/v0.0.4...v0.1.0) - 2023-03-31

- First version of the `_product.py` module to output the combined NetCDF product file.
- `_pge_runconfig.py` module to handle the separate PGE-compatible configuration, which translates to-from the `Workflow` object.
- `docker/build-docker-image.sh` script to build the docker image.
- Release scripts for generating documentation, script for validating output data by @gmgunter .
- Use of a spatial correlation estimate for unwrapping purposes, rather than temporal coherence.
  - This is much more useful when the stack size is small (high temporal coherence), and `snaphu` is used for unwrapping.
- `masking.py` module for masking the interferogram/combined multiple external masks of varying 1/0 conventions.
- Ability to use existing amplitude mean/dispersion files for the PS portion of the workflow, skipping the step where we compute it using the SLC stack. Useful for small stack sizes
- Added a `create_only` option to `write_arr` to create an empty file without writing data (e.g. to check the boundary results of stitching)


**Changed**
- The YAML output/input functions are moved to a `YamlModel` class, which is a subclass of `pydantic.BaseModel`.
  - This allows us to use it in both `config.py` and `_pge_runconfig.py`.
- Refactoring of the `Workflow` layout to more easily extract the input/output files for the PGE run.

**Fixed**

- Compressed SLC outputs were getting corrupted upon writing when using strides > 1.
- Single-update interferograms where the first SLC input is a compressed SLC was broken (using the wrong size raster).
  - Now the result will simply copy over the phase-linking result, which is already referenced to the first raster.

**Dependencies**

Added requirements:

- h5netcdf>=1.1
- Avoid HDF5 version 1.12.1 until NetCDF loading issue is fixed

# [0.0.4](https://github.com/isce-framework/dolphin/compare/v0.0.3...v0.0.4) - 2023-03-17

**Added**

- Created first version of the single-update workflow, usable with `dolphin config --single`
- `_background.py` module as the abstract classes for background input/output with `EagerLoader` and `Writer`.
- `from_vrt_file` for the `VRTInterferogram` class.
- Arbitrary interferogram index selection in `Network` class.
- Parallel CPU eigenvector finding using `scipy.linalg.eigh`.
- PS selection for strided outputs using the average PS phase within a window (that contains multiple PS).
- Comments in the YAML file output by the `dolphin config` command.


**Changed**

- The main workflow has been renamed to `s1_disp.py` to better reflect the workflow, since it can handle both single and stack workflows.
    - The `sequential.py` and `single.py` are where these differences are handled.
- More uniform naming in `io.get_raster_<X>` functions.
- The SLC compression is now done in `_compress.py` to declutter the `mle.py` module.
- Replace `tqdm` with `rich` for progress bars.
- The `unwrap.py` module now uses isce3 to unwrap the interferogram.

- Docs are now using the mkdocs `material` theme.

**Removed**

- `utils.parse_slc_strings` in favor of always using `utils.get_dates`.
- `io.get_stack_nodata_mask`. This will be done using the nodata polygon, or not at all.


**Dependencies**

Added requirements:

- rich>=12.0
- threadpoolctl>=3.0
- isce3>=0.8.0
- pyproj>=3.3
- Dropped support for Python 3.7

For docs:
- mkdocs-material
- pymdown-extensions

Removed requirements:

- tqdm


# [0.0.3](https://github.com/isce-framework/dolphin/compare/v0.0.2...v0.0.3) - 2023-01-26

**Added**

- Ability for `VRTStack` to handle HDF5 files with subdatasets.
    - The OPERA specific HDF5 files are now supported without extra configuration.
- First stitching of interferograms in `stitching.py`.
    - Users can pass multiple SLC burst (like COMPASS bursts) per date, and the workflow will process per stack then stitch per date.
- More features for `load_gdal` to load in blocks.

**Changed**

- A small amount of regularization on the coherence matrix is done before inversion during phase linking to avoid singular matrices.
- Renamed module to `_log.py`
- `workflows/wrapped_phase.py` absorbed much logic formerly in `s1_disp_stack.py`.

# [0.0.2](https://github.com/isce-framework/dolphin/compare/v0.0.1...v0.0.2) - 2023-01-24

**Added**

- Created first version of the `s1_disp_stack.py` workflow.
- Created the modules necessary for first version of the sequential workflow, including
    - `ps.py`
    - `sequential.py`
    - `io.py`
    - `interferogram.py`
    - `utils.py`
    - `unwrap.py`
    - `stitching.py`
    - `vrt.py`
- Created the `phase_link` subpackage for wrapped phase estimation.


Added requirements:

- pyproj>=3.2
- tqdm>=4.60


# [0.0.1] - 2022-12-09

**Added**

- Created the `config` module to handle the configuration of the workflows
- Command line interface for running the workflows
- Outline of project structure and utilities


**Dependencies**

Added requirements:

- gdal>=3.3
- h5py>=3.6
- numba>=0.54
- numpy>=1.20
- pydantic>=1.10
- pymp-pypi>=0.4.5
- ruamel_yaml>=0.15
- scipy>=1.5

Currently, Python 3.7 is supported, but 3.11 is not due numba not yet supporting Python 3.11.<|MERGE_RESOLUTION|>--- conflicted
+++ resolved
@@ -17,10 +17,7 @@
 - `jax`>=0.4.19
 - `numpy`=>1.23 (bump to minimum version that they're still supporting)
 - `scipy`>=1.9 (same reason)
-<<<<<<< HEAD
-=======
-- `numba`>=0.54
->>>>>>> 2de180fc
+- `numba`>=0.56
 
 Removed:
 - `pymp`
