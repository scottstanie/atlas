name: Pytest, build docker image, push to GHCR

on: [pull_request, push]

concurrency:
  group: ${{ github.workflow }}-${{ github.head_ref }}
  cancel-in-progress: true

env:
  # https://github.com/pytest-dev/pytest/issues/2042#issuecomment-429289164
  PY_IGNORE_IMPORTMISMATCH: 1

jobs:
  pytest:
    strategy:
      matrix:
        os: [ubuntu-latest, macos-latest]
        deps:
            # Note: for now we're manually adding tophu deps,
            # will change once it's on conda forge
          - label: Latest
            spec: >-
              dask
              rasterio
          - label: Minimum
            spec: >-
              python=3.9
              isce3
              gdal=3.5
              h5py=3.6
              jax=0.4.19
              numpy=1.23
<<<<<<< HEAD
              numba=0.54
=======
              numba=0.56
>>>>>>> 2de180fc
              pydantic=2.1
              pyproj=3.3
              rasterio=1.3
              rich=12.0
              ruamel_yaml=0.15
              scipy=1.9
              shapely=1.8
              threadpoolctl>=3.0
              dask
              rasterio
              pyaps3>=0.3
              opera-utils>=0.1.5
        exclude:  # TODO: Remove this once pymp is gone
          - os: macos-latest
            deps:
              label: Latest

      fail-fast: false
    name: ${{ matrix.os }} • ${{ matrix.deps.label }}
    runs-on: ${{ matrix.os }}
    defaults:
      run:
        shell: bash -l {0}
    steps:
      - name: Checkout
        uses: actions/checkout@v3
      - name: Setup environment
        uses: mamba-org/setup-micromamba@v1
        with:
          environment-file: conda-env.yml
          environment-name: dolphin-env
          generate-run-shell: false
          create-args: ${{ matrix.deps.spec }}
          condarc: |
            channels:
              - conda-forge
      - name: Install
        run: |
          pip install --no-deps .
      - name: Install test dependencies
        run: |
          micromamba install -f tests/requirements.txt -c conda-forge
          pip install --no-deps git+https://github.com/isce-framework/tophu@main
      - name: Enable numba boundscheck for better error catching
        run: |
          echo "NUMBA_BOUNDSCHECK=1" >> $GITHUB_ENV
      - name: Test (with numba boundscheck on)
        run: |
          pytest -n0
      # https://community.codecov.com/t/numba-jitted-methods-are-not-captured-by-codecov/2649
      # - name: Coverage report
      #   uses: codecov/codecov-action@v2

  dockerize: # Based on Mintpy: https://github.com/insarlab/MintPy/blob/5ca554fef324b816f9130feec567e2cf463e41d2/.github/workflows/build-n-publish-to-pypi.yml
    name: Build Docker image and push to GitHub Container Registry
    runs-on: ubuntu-latest
    steps:
      - name: Checkout
        uses: actions/checkout@v3
        with:
          fetch-depth: 0
      - name: Set up Python 3.11
        uses: actions/setup-python@v4
        with:
          python-version: '3.11'
      - name: Set environment variables for docker build
        run: |
          pip install setuptools_scm # Install setuptools_scm to get version number
          # Save version number from CLI
          version=$(python -m setuptools_scm)
          sanitized_version=${version//+/-} # Replace all '+' with '-'
          echo "DOLPHIN_VERSION=${sanitized_version}" >> $GITHUB_ENV

      - name: Login to GitHub Container Registry
        uses: docker/login-action@v2
        with:
          registry: ghcr.io
          username: ${{ github.actor }}
          password: ${{ secrets.GITHUB_TOKEN }}

      - name: Build, tag, and push image to Github Container Registry
        uses: docker/build-push-action@v4
        with:
          context: .
          file: ./docker/Dockerfile
          push: ${{ github.event_name != 'pull_request' }}
          tags: |
            ghcr.io/${{ github.repository }}:${{ env.DOLPHIN_VERSION }}
          labels: |
            org.opencontainers.image.created=${{ env.CI_JOB_TIMESTAMP }}
            org.opencontainers.image.version=${{ env.DOLPHIN_VERSION }}
            org.opencontainers.image.revision=${{ github.sha }}

      - name: Add develop tag
        if: github.ref == 'refs/heads/main'
        uses: akhilerm/tag-push-action@v2.1.0
        with:
          src: ghcr.io/${{ github.repository }}:${{ env.DOLPHIN_VERSION }}
          dst: ghcr.io/${{ github.repository }}:develop

      - name: Add latest tag
        if: startsWith(github.ref, 'refs/tags/v')
        uses: akhilerm/tag-push-action@v2.1.0
        with:
          src: ghcr.io/${{ github.repository }}:${{ env.DOLPHIN_VERSION }}
          dst: ghcr.io/${{ github.repository }}:latest<|MERGE_RESOLUTION|>--- conflicted
+++ resolved
@@ -30,11 +30,7 @@
               h5py=3.6
               jax=0.4.19
               numpy=1.23
-<<<<<<< HEAD
-              numba=0.54
-=======
               numba=0.56
->>>>>>> 2de180fc
               pydantic=2.1
               pyproj=3.3
               rasterio=1.3
